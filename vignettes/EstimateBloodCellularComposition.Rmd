---
title: "Estimate cellular composition from blood DNA methylation data"
author: "Eilis Hannon"
date: "`r Sys.Date()`"
output: rmarkdown::html_vignette
vignette: >
  %\EstimateBloodCellularComposition{Vignette Title}
  %\VignetteEngine{knitr::rmarkdown}
  %\VignetteEncoding{UTF-8}
---

## Estimate cellular composition from blood DNA methylation data

```{r setup, include=FALSE}
knitr::opts_chunk$set(echo = TRUE)
```


This vignette demonstrates how to use the provided reference DNA methyation data for purified blood cell types to estimate cellular proportions. The reference data were generated with the Illumina Infinium MethylationEPIC BeadChip and includes CD4 T cells, CD8 T cells, B cells, Monocytes and Granulocytes. The output is a matrix with one column per cell type and one row per sample where the values represent the estimated cellular proportion for that sample and that cell type.The estimates are caclualted using the Houseman reference based algorithm, for details of the mathematics behind this algorithm, I refer you to the [orignial manuscript](https://bmcbioinformatics.biomedcentral.com/articles/10.1186/1471-2105-13-86).  While the reference data were generated with Illumina Infinium MethylationEPIC BeadChip, the function will accept data generated with the Illumina Infinium Methylation450K BeadChip array. 


### Install the package

<<<<<<< HEAD
For instructions on how to install this package please look at the [GitHub page](https://github.com/ejh243/EPICBloodCompCalc).

### Set up your R environment

This section of code will load the relevant R libraries. ote it assumes these are already installed. If they are not, this will need to be done prior to proceeding with this vignette. 

```{r,eval=FALSE}

=======
It is recommended that the package is installed from Bioconductor. It will then need to be loaded.

```{r,eval=FALSE}

library(EPICBloodCompCalc)

```

### Set up the environment

This vgnettes assumes minfi, genefilter and quadprog, IlluminaHumanMethylationEPICmanifest, IlluminaHumanMethylation450kmanifest are already installed. 

```{r,eval=FALSE}

>>>>>>> b4c563b0
library(minfi)
library(genefilter)
library(quadprog)
library(IlluminaHumanMethylationEPICmanifest)
library(IlluminaHumanMethylation450kmanifest) # only if your data were profiled with the 450K array.
library(EPICBloodCompCalc)

```

### Estimate cellular composition

To estimate cellular composition you need to load your data in from idats files to an RGChannelSet object. This is because your supplied data will be normalised with the reference data and therefore all the raw data is required. This code will do this.


```{r,eval=FALSE}
samplesToLoad<- ## list of samples typically SentrixID_SentrixPosition for which you have two idat files
setwd() ## change to directory where idat files are located
RGSet <- read.metharray(samplesToLoad) ## load from idat files

```

To estimate cellular composition for these samples run:

```{r,eval=FALSE}
## to estimate cellular proportions for data generated with the EPIC array
counts<-estimateCellCountsEPIC(RGSet, EPIC=TRUE, cellTypes=c("Bcells", "CD4Tcells", "CD8Tcells", "Monocytes", "Granulocytes"))

```

You can adjust the 'cellTypes' argument to select a subset of cell types to estimate, for example if you have PBMCs and don't want to estimate the proportion of granulocytes.


By default the package assumes that you are going to supply DNA methylation data profiled with the EPIC array, if you have data from the 450K array change the 'EPIC' argument to FALSE as shown here:

```{r,eval=FALSE}
## to estimate cellular proportions for data generated with the 450K array
counts<-estimateCellCountsEPIC(RGSet, EPIC=FALSE, cellTypes=c("Bcells", "CD4Tcells", "CD8Tcells", "Monocytes", "Granulocytes"))

```

<|MERGE_RESOLUTION|>--- conflicted
+++ resolved
@@ -1,88 +1,79 @@
----
-title: "Estimate cellular composition from blood DNA methylation data"
-author: "Eilis Hannon"
-date: "`r Sys.Date()`"
-output: rmarkdown::html_vignette
-vignette: >
-  %\EstimateBloodCellularComposition{Vignette Title}
-  %\VignetteEngine{knitr::rmarkdown}
-  %\VignetteEncoding{UTF-8}
----
-
-## Estimate cellular composition from blood DNA methylation data
-
-```{r setup, include=FALSE}
-knitr::opts_chunk$set(echo = TRUE)
-```
-
-
-This vignette demonstrates how to use the provided reference DNA methyation data for purified blood cell types to estimate cellular proportions. The reference data were generated with the Illumina Infinium MethylationEPIC BeadChip and includes CD4 T cells, CD8 T cells, B cells, Monocytes and Granulocytes. The output is a matrix with one column per cell type and one row per sample where the values represent the estimated cellular proportion for that sample and that cell type.The estimates are caclualted using the Houseman reference based algorithm, for details of the mathematics behind this algorithm, I refer you to the [orignial manuscript](https://bmcbioinformatics.biomedcentral.com/articles/10.1186/1471-2105-13-86).  While the reference data were generated with Illumina Infinium MethylationEPIC BeadChip, the function will accept data generated with the Illumina Infinium Methylation450K BeadChip array. 
-
-
-### Install the package
-
-<<<<<<< HEAD
-For instructions on how to install this package please look at the [GitHub page](https://github.com/ejh243/EPICBloodCompCalc).
-
-### Set up your R environment
-
-This section of code will load the relevant R libraries. ote it assumes these are already installed. If they are not, this will need to be done prior to proceeding with this vignette. 
-
-```{r,eval=FALSE}
-
-=======
-It is recommended that the package is installed from Bioconductor. It will then need to be loaded.
-
-```{r,eval=FALSE}
-
-library(EPICBloodCompCalc)
-
-```
-
-### Set up the environment
-
-This vgnettes assumes minfi, genefilter and quadprog, IlluminaHumanMethylationEPICmanifest, IlluminaHumanMethylation450kmanifest are already installed. 
-
-```{r,eval=FALSE}
-
->>>>>>> b4c563b0
-library(minfi)
-library(genefilter)
-library(quadprog)
-library(IlluminaHumanMethylationEPICmanifest)
-library(IlluminaHumanMethylation450kmanifest) # only if your data were profiled with the 450K array.
-library(EPICBloodCompCalc)
-
-```
-
-### Estimate cellular composition
-
-To estimate cellular composition you need to load your data in from idats files to an RGChannelSet object. This is because your supplied data will be normalised with the reference data and therefore all the raw data is required. This code will do this.
-
-
-```{r,eval=FALSE}
-samplesToLoad<- ## list of samples typically SentrixID_SentrixPosition for which you have two idat files
-setwd() ## change to directory where idat files are located
-RGSet <- read.metharray(samplesToLoad) ## load from idat files
-
-```
-
-To estimate cellular composition for these samples run:
-
-```{r,eval=FALSE}
-## to estimate cellular proportions for data generated with the EPIC array
-counts<-estimateCellCountsEPIC(RGSet, EPIC=TRUE, cellTypes=c("Bcells", "CD4Tcells", "CD8Tcells", "Monocytes", "Granulocytes"))
-
-```
-
-You can adjust the 'cellTypes' argument to select a subset of cell types to estimate, for example if you have PBMCs and don't want to estimate the proportion of granulocytes.
-
-
-By default the package assumes that you are going to supply DNA methylation data profiled with the EPIC array, if you have data from the 450K array change the 'EPIC' argument to FALSE as shown here:
-
-```{r,eval=FALSE}
-## to estimate cellular proportions for data generated with the 450K array
-counts<-estimateCellCountsEPIC(RGSet, EPIC=FALSE, cellTypes=c("Bcells", "CD4Tcells", "CD8Tcells", "Monocytes", "Granulocytes"))
-
-```
-
+---
+title: "Estimate cellular composition from blood DNA methylation data"
+author: "Eilis Hannon"
+date: "`r Sys.Date()`"
+output: rmarkdown::html_vignette
+vignette: >
+  %\EstimateBloodCellularComposition{Vignette Title}
+  %\VignetteEngine{knitr::rmarkdown}
+  %\VignetteEncoding{UTF-8}
+---
+
+## Estimate cellular composition from blood DNA methylation data
+
+```{r setup, include=FALSE}
+knitr::opts_chunk$set(echo = TRUE)
+```
+
+This vignette demonstrates how to use the provided reference DNA methyation data for purified blood cell types to estimate cellular proportions. The reference data were generated with 
+the Illumina Infinium MethylationEPIC BeadChip and includes CD4 T cells, CD8 T cells, B cells, Monocytes and Granulocytes. The output is a matrix with one column per cell type and one 
+row per sample where the values represent the estimated cellular proportion for that sample and that cell type.The estimates are calculated using the Houseman reference based algorithm, 
+for details of the mathematics behind this algorithm, I refer you to the [orignial manuscript](https://bmcbioinformatics.biomedcentral.com/articles/10.1186/1471-2105-13-86).  While the 
+reference data were generated with Illumina Infinium MethylationEPIC BeadChip, the function will accept data generated with the Illumina Infinium Methylation450K BeadChip array. 
+
+### Install the package
+
+It is recommended that the package is installed from Bioconductor. It will then need to be loaded.
+
+```{r,eval=FALSE}
+
+library(EPIC.DNAm.FACS.sorted.BloodCellTypes)
+
+```
+
+### Set up your R environment
+
+This section of code will load the relevant R libraries. Note it assumes these are already installed. If they are not, this will need to be done prior to proceeding with this vignette. 
+
+```{r,eval=FALSE}
+
+library(minfi)
+library(genefilter)
+library(quadprog)
+library(IlluminaHumanMethylationEPICmanifest)
+library(IlluminaHumanMethylation450kmanifest) # only if your data were profiled with the 450K array.
+
+```
+
+### Estimate cellular composition
+
+To estimate cellular composition you need to load your data in from idats files to an RGChannelSet object. This is because your supplied data will be normalised with the reference data 
+and therefore all the raw data is required. This code will do this.
+
+
+```{r,eval=FALSE}
+samplesToLoad<- ## list of samples typically SentrixID_SentrixPosition for which you have two idat files
+setwd() ## change to directory where idat files are located
+RGSet <- read.metharray(samplesToLoad) ## load from idat files
+
+```
+
+To estimate cellular composition for these samples run:
+
+```{r,eval=FALSE}
+## to estimate cellular proportions for data generated with the EPIC array
+counts<-estimateCellCountsEPIC(RGSet, EPIC=TRUE, cellTypes=c("Bcells", "CD4Tcells", "CD8Tcells", "Monocytes", "Granulocytes"))
+
+```
+
+You can adjust the 'cellTypes' argument to select a subset of cell types to estimate, for example if you have PBMCs and don't want to estimate the proportion of granulocytes.
+
+
+By default the package assumes that you are going to supply DNA methylation data profiled with the EPIC array, if you have data from the 450K array change the 'EPIC' argument to FALSE as shown here:
+
+```{r,eval=FALSE}
+## to estimate cellular proportions for data generated with the 450K array
+counts<-estimateCellCountsEPIC(RGSet, EPIC=FALSE, cellTypes=c("Bcells", "CD4Tcells", "CD8Tcells", "Monocytes", "Granulocytes"))
+
+```
+